"""Helper functions for manipulating MPS objects."""
from typing import Sequence

import jax
import jax.numpy as jnp
import numpy as np
import xarray as xr
import quimb as qmb
import quimb.tensor as qtn

from tn_generative import types

<<<<<<< HEAD
Array = types.Array
EST_REGISTRY = {}  # define registry for estimator functions.
=======
Array = typing.Array
>>>>>>> e0f9d5b5

HADAMARD = qmb.gen.operators.hadamard()
Y_HADAMARD = np.array([[0.0, -1.0j], [1.0j, 0.0]])
EYE = qmb.gen.operators.eye(2)


def z_to_basis_mpo(basis: Array) -> qtn.MatrixProductOperator:
  """Returns MPO that rotates from `z` to `basis` basis.

  Args:
    basis: 1d integer array specifying local bases with notation (0, 1, 2)
      corresponding to (X, Y, Z) bases.

  Returns: MPO that rotates from `z` to `basis` basis.

  """
  if basis.ndim != 1:
    raise ValueError(f'`basis` must be 1d, got {basis.shape=}')
  n_sites = basis.shape[0]
  hadamard_ops = jnp.stack([HADAMARD] * n_sites)
  y_hadamard_ops = jnp.stack([Y_HADAMARD] * n_sites)
  eye_ops = jnp.stack([EYE] * n_sites)
  # convention: (x, y, z): (0, 1, 2).
  all_ops = jnp.stack([hadamard_ops, y_hadamard_ops, eye_ops])
  one_hot_basis = jax.nn.one_hot(basis, 3, axis=0)
  operators = (jnp.expand_dims(one_hot_basis, (-2, -1)) * all_ops).sum(axis=0)
  per_site_ops = [jnp.squeeze(x) for x in jnp.split(operators, n_sites)]
  return qtn.MPO_product_operator(per_site_ops)


def amplitude_via_contraction(
    mps: qtn.MatrixProductState,
    measurement: jax.Array,
    basis: jax.Array | None = None,
) -> float | complex:
  """Computes `mps` amplitude for `measurement` with local `basis` rotations."""
  if measurement.shape != (mps.L,):
    raise ValueError(f'Cannot contract {mps.L=} with {measurement.shape=}.')
  arrays = jax.nn.one_hot(measurement, mps.phys_dim())
  arrays = [jnp.squeeze(x) for x in jnp.split(arrays, mps.L)]
  bit_state = qtn.MPS_product_state(arrays)  # one-hot `measurement` MPS.
  if basis is not None:
    rotation_mpo = z_to_basis_mpo(basis)
    bit_state = rotation_mpo.apply(bit_state)  # rotate to local bases.
  return (mps | bit_state) ^ ...


def uniform_normalize(mps: qtn.MatrixProductState) -> qtn.MatrixProductState:
  """Normalizes `mps` by uniformly adjusting parameters of all tensors."""
  mps_copy = mps.copy()
  nfact = (mps_copy.H @ mps_copy)**0.5
  return mps_copy.multiply(1 / nfact, spread_over='all')


def uniform_param_normalize(mps_arrays: Sequence[Array])-> Sequence[Array]:
  """Normalizes `mps_arrays` by calling `uniform_normalize` on mps."""
  mps = qtn.MatrixProductState(arrays=mps_arrays)
  return uniform_normalize(mps).arrays


def mps_to_xarray(mps: qtn.MatrixProductState) -> xr.Dataset:
  """Packages `mps` parameters to xarray.Dataset."""
  if mps.L < 3:
    raise ValueError(f'Cannot convert {mps.L=} to xarray.Dataset.')
  mps = mps.copy()  # avoid modifying outside copy.
  # TODO(yteng) consider extending this to support non-default reconstruction.
  mps.permute_arrays('lrp')  # left, right, physical indices.
  mps.expand_bond_dimension(mps.max_bond())  # for simplicity keep max dim.
  mps_arrays = mps.arrays
  bulk_array = np.stack(mps_arrays[1:-1])
  bulk_dims = ('bulk_site', 'left_ind', 'right_ind', 'phys_ind')
  return xr.Dataset(
      data_vars={
          'left_tensor': (('right_ind', 'phys_ind'), mps_arrays[0]),
          'bulk_tensor': (bulk_dims, bulk_array),
          'right_tensor': (('left_ind', 'phys_ind'), mps_arrays[-1]),
      },
      coords={
          'left_ind': np.arange(mps.max_bond()),
          'right_ind': np.arange(mps.max_bond()),
          'phys_ind': np.arange(mps.phys_dim()),
          'bulk_site': np.arange(1, mps.L - 1),
      }
  )


def xarray_to_mps(ds: xr.Dataset) -> qtn.MatrixProductState:
  """Converts MPS arrays packaged in `ds` to `qtn.MatrixProductState`."""
  ds = ds.transpose('bulk_site', 'left_ind', 'right_ind', 'phys_ind', ...)
  bulk_arrays = np.split(ds.bulk_tensor.values, ds.sizes['bulk_site'])
  bulk_arrays = [x[0, ...] for x in bulk_arrays]
  mps_arrays = [ds.left_tensor.values] + bulk_arrays + [ds.right_tensor.values]
  return qtn.MatrixProductState(mps_arrays)


def estimate_observable(
  ds: xr.Dataset,
  mpo: qtn.MatrixProductOperator,
  method: str = 'mps',
) -> float:
  """Estimates expectation value of `mpo` with `ds` using `method`.

  Args:
    ds: xarray.Dataset containing MPS parameters.
    mpo: MPO to estimate expectation value.
    method: method to use for estimation. Should we either `mps`, `shadow` or
    `placeholder`. Default is exact computation using 'mps'.

  Return:
    estimated expectation value.
  """
  def is_approximately_real(number, tolerance=1e-6):
    return abs(number.imag) < tolerance
  if method == 'placeholder':
    return 1.
  elif method == 'mps':
    mps = xarray_to_mps(ds)
    expectation_val = (mps.H @ (mpo.apply(mps)))
    if not is_approximately_real(expectation_val):
      raise ValueError(f'{expectation_val=} is not real.')
    return expectation_val.real
  elif method == 'shadow':
    raise NotImplementedError(f'{method=} not implemented.')
  else:
    raise ValueError(f'Unexpected estimation method {method}.')<|MERGE_RESOLUTION|>--- conflicted
+++ resolved
@@ -10,12 +10,7 @@
 
 from tn_generative import types
 
-<<<<<<< HEAD
 Array = types.Array
-EST_REGISTRY = {}  # define registry for estimator functions.
-=======
-Array = typing.Array
->>>>>>> e0f9d5b5
 
 HADAMARD = qmb.gen.operators.hadamard()
 Y_HADAMARD = np.array([[0.0, -1.0j], [1.0j, 0.0]])
