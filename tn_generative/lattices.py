--- conflicted
+++ resolved
@@ -59,13 +59,7 @@
     common_precision = min(self.decimal_precision, other.decimal_precision)
     combined_points = np.concatenate([self.points, other.points])
     combined_points_rounded = np.round(combined_points, common_precision)
-<<<<<<< HEAD
     unique_indices = _unique_ordered(combined_points_rounded)
-=======
-    _, unique_indices = np.unique(
-        combined_points_rounded, axis=0, return_index=True
-    )
->>>>>>> c6aae559
     unique_combined = combined_points[unique_indices]
     if raise_on_overlap and unique_combined.shape != combined_points.shape:
       raise ValueError('Attempting to merge lattice with overlapp.')
