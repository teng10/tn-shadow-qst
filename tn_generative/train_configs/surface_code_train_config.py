--- conflicted
+++ resolved
@@ -192,11 +192,7 @@
     'sweep_sc_size_y_3_shadow_fn': sum(
         [list(surface_code_nxm_sweep_fn(x, 3, [10],
             samplers=('x_or_z_basis_sampler', ), onsite_z_fields=(0., 0.1),
-<<<<<<< HEAD
             num_seeds=10, estimator='shadow', )
-=======
-            num_seeds=10, estimator='shadow', train_betas=(0., 1., 5.))
->>>>>>> 6bb4ca97
         ) for x in [3, 5, 7, 9, 15]],
         start=[]
     ),    
