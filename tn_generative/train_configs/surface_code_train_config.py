"""config file for data generation"""
import os
import re

from ml_collections import config_dict

HOME = os.path.expanduser('~')
DEFAULT_TASK_NAME = 'surface_code'


def get_dataset_name(
    sampler: str,
    size_x: int,
    size_y: int,
    onsite_z_field: float, 
 ) -> str:
  """Select the right dataset filename from available filenames."""
  # COMMENT: these lines are currently too long, but I don't know how to break.
  filenames = [
      '66321312_surface_code_xz_basis_sampler_size_x=3_size_y=3_d=10_onsite_z_field=0.000.nc',
      '66321941_surface_code_xz_basis_sampler_size_x=5_size_y=5_d=40_onsite_z_field=0.000.nc',
      '66322999_surface_code_xz_basis_sampler_size_x=7_size_y=7_d=60_onsite_z_field=0.000.nc',
      '66324730_surface_code_x_or_z_basis_sampler_size_x=3_size_y=3_d=10_onsite_z_field=0.000.nc',
      '66325458_surface_code_x_or_z_basis_sampler_size_x=5_size_y=5_d=40_onsite_z_field=0.000.nc',
      '66325485_surface_code_x_or_z_basis_sampler_size_x=7_size_y=7_d=60_onsite_z_field=0.000.nc',
      '2771105_surface_code_xz_basis_sampler_size_x=3_size_y=5_d=10_onsite_z_field=0.000.nc',
      '2771117_surface_code_xz_basis_sampler_size_x=3_size_y=7_d=20_onsite_z_field=0.000.nc',
      '2771128_surface_code_xz_basis_sampler_size_x=3_size_y=9_d=40_onsite_z_field=0.000.nc',
      '2868588_surface_code_xz_basis_sampler_size_x=3_size_y=11_d=80_onsite_z_field=0.000.nc',
      '2771105_surface_code_x_or_z_basis_sampler_size_x=3_size_y=5_d=10_onsite_z_field=0.000.nc',
      '2771117_surface_code_x_or_z_basis_sampler_size_x=3_size_y=7_d=20_onsite_z_field=0.000.nc',
      '2771128_surface_code_x_or_z_basis_sampler_size_x=3_size_y=9_d=40_onsite_z_field=0.000.nc',
      '2868588_surface_code_x_or_z_basis_sampler_size_x=3_size_y=11_d=80_onsite_z_field=0.000.nc',
      '2867669_surface_code_x_y_z_basis_sampler_size_x=3_size_y=3_d=10_onsite_z_field=0.000.nc',
      '2771105_surface_code_x_y_z_basis_sampler_size_x=3_size_y=5_d=10_onsite_z_field=0.000.nc',
      '2771117_surface_code_x_y_z_basis_sampler_size_x=3_size_y=7_d=20_onsite_z_field=0.000.nc',
      '2771128_surface_code_x_y_z_basis_sampler_size_x=3_size_y=9_d=40_onsite_z_field=0.000.nc',
      '2868588_surface_code_x_y_z_basis_sampler_size_x=3_size_y=11_d=80_onsite_z_field=0.000.nc',
      '3527909_surface_code_x_or_z_basis_sampler_size_x=11_size_y=3_d=5_onsite_z_field=0.000.nc',
      '3527909_surface_code_x_or_z_basis_sampler_size_x=11_size_y=3_d=5_onsite_z_field=0.100.nc',
      '3527909_surface_code_x_or_z_basis_sampler_size_x=13_size_y=3_d=5_onsite_z_field=0.000.nc',
      '3527909_surface_code_x_or_z_basis_sampler_size_x=13_size_y=3_d=5_onsite_z_field=0.100.nc',
      '3527909_surface_code_x_or_z_basis_sampler_size_x=15_size_y=3_d=5_onsite_z_field=0.000.nc',
      '3527909_surface_code_x_or_z_basis_sampler_size_x=15_size_y=3_d=5_onsite_z_field=0.100.nc',
      '3527909_surface_code_x_or_z_basis_sampler_size_x=3_size_y=3_d=5_onsite_z_field=0.100.nc',
      '3527909_surface_code_x_or_z_basis_sampler_size_x=5_size_y=3_d=5_onsite_z_field=0.000.nc',
      '3527909_surface_code_x_or_z_basis_sampler_size_x=5_size_y=3_d=5_onsite_z_field=0.100.nc',
      '3527909_surface_code_x_or_z_basis_sampler_size_x=7_size_y=3_d=5_onsite_z_field=0.000.nc',
      '3527909_surface_code_x_or_z_basis_sampler_size_x=7_size_y=3_d=5_onsite_z_field=0.100.nc',
      '3527909_surface_code_x_or_z_basis_sampler_size_x=9_size_y=3_d=5_onsite_z_field=0.000.nc',
      '3527909_surface_code_x_or_z_basis_sampler_size_x=9_size_y=3_d=5_onsite_z_field=0.100.nc',
      '3527909_surface_code_x_y_z_basis_sampler_size_x=11_size_y=3_d=5_onsite_z_field=0.000.nc',
      '3527909_surface_code_x_y_z_basis_sampler_size_x=11_size_y=3_d=5_onsite_z_field=0.100.nc',
      '3527909_surface_code_x_y_z_basis_sampler_size_x=13_size_y=3_d=5_onsite_z_field=0.000.nc',
      '3527909_surface_code_x_y_z_basis_sampler_size_x=13_size_y=3_d=5_onsite_z_field=0.100.nc',
      '3527909_surface_code_x_y_z_basis_sampler_size_x=15_size_y=3_d=5_onsite_z_field=0.000.nc',
      '3527909_surface_code_x_y_z_basis_sampler_size_x=15_size_y=3_d=5_onsite_z_field=0.100.nc',
      '3527909_surface_code_x_y_z_basis_sampler_size_x=3_size_y=3_d=5_onsite_z_field=0.100.nc',
      '3527909_surface_code_x_y_z_basis_sampler_size_x=5_size_y=3_d=5_onsite_z_field=0.000.nc',
      '3527909_surface_code_x_y_z_basis_sampler_size_x=5_size_y=3_d=5_onsite_z_field=0.100.nc',
      '3527909_surface_code_x_y_z_basis_sampler_size_x=7_size_y=3_d=5_onsite_z_field=0.000.nc',
      '3527909_surface_code_x_y_z_basis_sampler_size_x=7_size_y=3_d=5_onsite_z_field=0.100.nc',
      '3527909_surface_code_x_y_z_basis_sampler_size_x=9_size_y=3_d=5_onsite_z_field=0.000.nc',
      '3527909_surface_code_x_y_z_basis_sampler_size_x=9_size_y=3_d=5_onsite_z_field=0.100.nc',
      '3527909_surface_code_xz_basis_sampler_size_x=11_size_y=3_d=5_onsite_z_field=0.000.nc',
      '3527909_surface_code_xz_basis_sampler_size_x=11_size_y=3_d=5_onsite_z_field=0.100.nc',
      '3527909_surface_code_xz_basis_sampler_size_x=13_size_y=3_d=5_onsite_z_field=0.000.nc',
      '3527909_surface_code_xz_basis_sampler_size_x=13_size_y=3_d=5_onsite_z_field=0.100.nc',
      '3527909_surface_code_xz_basis_sampler_size_x=15_size_y=3_d=5_onsite_z_field=0.000.nc',
      '3527909_surface_code_xz_basis_sampler_size_x=15_size_y=3_d=5_onsite_z_field=0.100.nc',
      '3527909_surface_code_xz_basis_sampler_size_x=3_size_y=3_d=5_onsite_z_field=0.100.nc',
      '3527909_surface_code_xz_basis_sampler_size_x=5_size_y=3_d=5_onsite_z_field=0.000.nc',
      '3527909_surface_code_xz_basis_sampler_size_x=5_size_y=3_d=5_onsite_z_field=0.100.nc',
      '3527909_surface_code_xz_basis_sampler_size_x=7_size_y=3_d=5_onsite_z_field=0.000.nc',
      '3527909_surface_code_xz_basis_sampler_size_x=7_size_y=3_d=5_onsite_z_field=0.100.nc',
      '3527909_surface_code_xz_basis_sampler_size_x=9_size_y=3_d=5_onsite_z_field=0.000.nc',
      '3527909_surface_code_xz_basis_sampler_size_x=9_size_y=3_d=5_onsite_z_field=0.100.nc',

  ]
  unique_match = 0  # Check only one dataset is found.
  for name in filenames:
    regex = '_'.join([
        DEFAULT_TASK_NAME, sampler, f'{size_x=}', f'{size_y=}', 'd=(\d+)',
        f'{onsite_z_field=:.3f}.nc']
    )
    if re.search(regex, name) is not None:
      unique_match += 1
      filename_match = name
  if unique_match != 1:
    raise ValueError(
        f'Found {unique_match} files matching {regex} while finding filename.'
    )
  return filename_match


def sweep_param_fn(
    sampler: str,
    size_x: int,
    size_y: int,
    onsite_z_field: float,
    train_d: int,
    train_num_samples: int,
    train_beta: float,
    init_seed: int,
    reg_name: str,
) -> dict:
  """Helper function for formatting sweep parameters.

  Note: this function sweeps over dataset and training parameters.

  Args:
    sampler: dataset sampler name.
    size_x: dataset system size x.
    size_y: dataset system size y.
    onsite_z_field: dataset onsite z field.
    train_d: bond dimension.
    train_num_sample: number of training samples.
    train_beta: regularization strength.
    init_seed: random seed number for initializing mps.

  Returns:
    dictionary of parameters for a single sweep.
  """
<<<<<<< HEAD
  if train_beta != 0. and reg_name == 'none':  #BUG: reg_name != 'none'
    raise ValueError(f'Not meaningful {reg_name=} for {train_beta=}')  
=======
  if train_beta != 0. and reg_name == 'none':
    raise ValueError(f'Not meaningful {reg_name=} for {train_beta=}')
>>>>>>> 8e209df5
  return {
      'model.bond_dim': train_d,
      'data.num_training_samples': train_num_samples,
      'training.reg_name': reg_name,
      'training.reg_kwargs.beta': train_beta,
      'data.filename': get_dataset_name(sampler, size_x, size_y, onsite_z_field),
      'data.kwargs': {
          'task_name': DEFAULT_TASK_NAME,
          'sampler': sampler, 'size_x': size_x, 'size_y': size_y,
          'onsite_z_field': onsite_z_field,
      },
      'results.filename': '_'.join(['%JOB_ID', DEFAULT_TASK_NAME,
          sampler, f'{size_x=}', f'{size_y=}', f'{onsite_z_field=:.3f}',
          f'{train_d=}', f'{train_num_samples=}', f'{train_beta=:.3f}',
          f'{init_seed=}']
      ),
      'model.init_seed': init_seed,
  }


def surface_code_nxm_sweep_fn(
    size_x: int,
    size_y: int,
    train_bond_dims: tuple[int],
    reg_name: str = 'hamiltonian',
    num_seeds: int = 10,
    train_samples: tuple[int] = (100, 500, 3_000, 20_000, 100_000),
    train_betas: tuple[float] = (0., 1., 5.),
    onsite_z_fields: tuple[float] = (0., ),
    samplers: tuple[str] = (
        'xz_basis_sampler', 'x_or_z_basis_sampler', 'x_y_z_basis_sampler'
    ),
):
  for init_seed in range(num_seeds):
    for sampler in samplers:
      for onsite_z_field in onsite_z_fields:
        for train_d in train_bond_dims:
          for train_num_samples in train_samples:
            for train_beta in train_betas:
              yield sweep_param_fn(
                  sampler=sampler, size_x=size_x, size_y=size_y,
                  onsite_z_field=onsite_z_field, train_d=train_d,
                  train_num_samples=train_num_samples, train_beta=train_beta,
                  init_seed=init_seed,
                  reg_name=(reg_name if train_beta > 0 else 'none'),
              )


SWEEP_FN_REGISTRY = {
    'sweep_sc_3x3_fn': list(surface_code_nxm_sweep_fn(3, 3, (5, 10))),
    'sweep_sc_5x5_fn': list(
        surface_code_nxm_sweep_fn(
            5, 5, (10, 20), 
            samplers=('xz_basis_sampler', 'x_or_z_basis_sampler')),
    ),
    'sweep_sc_7x7_fn': list(
        surface_code_nxm_sweep_fn(
          7, 7, (20, 40), 
          samplers=('xz_basis_sampler', 'x_or_z_basis_sampler')), 
    ),
    'sweep_sc_3x5_fn': list(surface_code_nxm_sweep_fn(3, 5, (10, 20))),
    'sweep_sc_3x7_fn': list(surface_code_nxm_sweep_fn(3, 7, (20, 30))),
    'sweep_sc_3x9_fn': list(surface_code_nxm_sweep_fn(3, 9, (40, 50))),
    'sweep_sc_3x11_fn': list(surface_code_nxm_sweep_fn(3, 11, (80, 100))),
    'sweep_sc_size_y_3_fn': sum(
        [list(surface_code_nxm_sweep_fn(x, 3, [10])) for x in [3, 5, 7, 15]],
        start=[]
    ),
    #TODO(YT): eventually generate this dataset.
    # 'sweep_sc_33x3_fn': list(surface_code_nxm_sweep_fn(33, 3, (5, 10))),
}


def get_config():
  config = config_dict.ConfigDict()
  # job properties.
  config.job_id = config_dict.placeholder(int)
  config.task_id = config_dict.placeholder(int)
  # model.
  config.model = config_dict.ConfigDict()
  config.model.bond_dim = 5
  config.model.dtype = 'complex128'
  config.model.init_seed = 43
  # data.
  config.data = config_dict.ConfigDict()
  config.data.num_training_samples = 1000
  # CLUSTER: needs to be changed
  config.data.dir = f'{HOME}/tn_shadow_dir/Data/{DEFAULT_TASK_NAME}'
  config.data.kwargs = {
      'task_name': DEFAULT_TASK_NAME,
      'sampler': 'xz_basis_sampler', 'size_x': 3, 'size_y':3, 'd': 10,
      'onsite_z_field': 0.0
  }  #TODO(YT): this can be loaded from xr dataset attrs to reduce bugs.
  config.data.filename = '_'.join([
      '66321312', config.data.kwargs['task_name'],
      config.data.kwargs['sampler'], 'size_x=3', 'size_y=3',
      'd=10', 'onsite_z_field=0.000.nc']
  )
  # Note: format of the data filename.
  # ['%JOB_ID', '%TASK_NAME', '%SAMPLER', '%SIZE_X', '%SIZE_Y', '%D',
  # '%ONSITE_Z_FIELD']
  # sweep parameters.
  # CLUSTER: could change this in slurm script
  config.sweep_name = config_dict.placeholder(str)
  config.sweep_fn_registry = SWEEP_FN_REGISTRY
  # training.
  config.training = config_dict.ConfigDict()
  # minibatch pre-training config.
  minibatch_pretrain_config = config_dict.ConfigDict()
  minibatch_pretrain_config.training_scheme = 'minibatch'
  minibatch_pretrain_config.training_kwargs = {
      'batch_size': 256, 'record_loss_interval': 50
  }
  minibatch_pretrain_config.opt_kwargs = {'learning_rate': 1e-4}
  minibatch_pretrain_config.reg_name = 'none'    
  # lbfgs training config.
  lbfgs_finetune_config = config_dict.ConfigDict()
  lbfgs_finetune_config.training_scheme = 'lbfgs'
  lbfgs_finetune_config.training_kwargs = {}
  lbfgs_finetune_config.reg_name = 'hamiltonian'
  lbfgs_finetune_config.reg_kwargs = {'beta': 0., 'estimator': 'mps'}
  config.training.training_schemes = {
      'minibatch_no_reg': minibatch_pretrain_config,
      'lbfgs_reg': lbfgs_finetune_config,
  }
  # can be accessed via --config.training.training_schemes.
  # train through minibatch for 50 steps first, then lbfgs for 50 steps.
  config.training.training_sequence = ('minibatch_no_reg', ) #, 'lbfgs_reg'
  config.training.steps_sequence = (50, )
  # Save options.
  config.results = config_dict.ConfigDict()
  config.results.save_results = True
  config.results.experiment_dir = ''.join([
      f'{HOME}/tn_shadow_dir/Results', '/Tests/%CURRENT_DATE/']
  )
  config.results.filename = '%JOB_ID_%TASK_ID'
  return config<|MERGE_RESOLUTION|>--- conflicted
+++ resolved
@@ -121,13 +121,8 @@
   Returns:
     dictionary of parameters for a single sweep.
   """
-<<<<<<< HEAD
-  if train_beta != 0. and reg_name == 'none':  #BUG: reg_name != 'none'
-    raise ValueError(f'Not meaningful {reg_name=} for {train_beta=}')  
-=======
   if train_beta != 0. and reg_name == 'none':
     raise ValueError(f'Not meaningful {reg_name=} for {train_beta=}')
->>>>>>> 8e209df5
   return {
       'model.bond_dim': train_d,
       'data.num_training_samples': train_num_samples,
