--- conflicted
+++ resolved
@@ -329,114 +329,6 @@
     )
     return expanded_lattice
 
-<<<<<<< HEAD
-  def get_ham(self,
-  ) -> qtn.MatrixProductOperator:
-    """Get surface code hamiltonian as MPO."""
-    surface_code_ham = self._get_surface_code_hamiltonian_builder()
-    return surface_code_ham.build_mpo()
-
-
-class ClusterState(PhysicalSystem):
-  """Implementation for ruby Rydberg hamiltonian.
-    Note: this constructor assumes antiferromagnetic coupling.
-    `coupling_value == 1` corresponds to `H = -1 * (Σ A) ...`.
-  """
-
-  def __init__(self,
-      Lx: int,
-      Ly: int,
-      onsite_z_field: float = 0.,
-      coupling: float = 1.0,
-  ):
-    self.n_sites = int(Lx * Ly)
-    self.Lx = Lx
-    self.Ly = Ly
-    self.coupling = coupling
-    self.onsite_z_field = onsite_z_field
-  
-  @property
-  def hilbert_space(self) -> types.HilbertSpace:
-    return quimb_exp_op.HilbertSpace(self.n_sites)
-
-  def _get_expanded_lattice(self,
-  ) -> lattices.Lattice:
-    """Constructs lattice for cluster state.
-    
-    Returns:
-      Expanded lattice. 
-    """
-    unit_cell_points = np.stack([np.array([0, 0])])
-    unit_cell = lattices.Lattice(unit_cell_points)
-    a1 = np.array([1.0, 0.0])  # unit vectors for square lattice.
-    a2 = np.array([0.0, 1.0])
-    expanded_lattice = sum(
-        unit_cell.shift(a1 * i + a2 * j)
-        for i, j in itertools.product(range(self.Lx), range(self.Ly))
-    )
-    return expanded_lattice
-
-  def _get_stabilizer_groups(self,
-  ) -> list[node_collections.NodesCollection]:
-    """Constructs `NodeCollection`s for all groups in cluster state Hamiltonian.
-    """
-    expanded_lattice = self._get_expanded_lattice()
-    nn_bonds = node_collections.get_nearest_neighbors(
-        expanded_lattice, 1. + 1e-3
-    )    
-    stabilizer_bonds = []
-    for i in range(self.n_sites):
-      stabilizer_bond = []
-      for bond in nn_bonds.nodes:
-          if i in bond:
-            stabilizer_bond.append(bond)
-      stabilizer_bonds.append(np.concatenate(stabilizer_bond))
-
-      lengths = set(
-          [len(stabilizer_bond) for stabilizer_bond in stabilizer_bonds]
-      )
-      stabilizer_bonds_groups = []
-      for length in sorted(lengths):
-        stabilizer_bonds_groups.append(
-            np.stack(
-                [b for b in stabilizer_bonds if len(b) == length]
-            )
-        )
-    stabilizer_nodes_groups = []
-    for stabilizer_bond_group in stabilizer_bonds_groups:
-      stabilizer_nodes = node_collections.NodesCollection(
-          stabilizer_bond_group, expanded_lattice
-      )
-      stabilizer_nodes_groups.append(stabilizer_nodes)   
-    return stabilizer_nodes_groups
-
-  def _get_all_terms_groups(self,
-  ) -> list[types.TermsTuple]:
-    """Constructs all terms for all groups in cluster state Hamiltonian."""
-    def _sort_by_counts(nodes: np.ndarray) -> np.ndarray:
-      """Helper function for sorting sites by their counts."""
-      my_counts = np.apply_along_axis(
-          np.unique, axis=1, arr=nodes, return_counts=True
-      )
-      arg = np.argsort(my_counts[:, 1, :])
-      return np.take_along_axis(my_counts[:, 0, :], arg, axis=1)
-
-    stabilizer_nodes_groups = self._get_stabilizer_groups()
-    stabilizer_terms_groups = []
-    for stabilizer_nodes in stabilizer_nodes_groups:
-      sorted_nodes = _sort_by_counts(stabilizer_nodes.nodes)
-      stabilizer_terms = []
-      for node in sorted_nodes:
-        term = (-self.coupling, ('x', node[-1]))
-        term += tuple([('z', i) for i in node[:-1]])
-        stabilizer_terms.append(term)
-      stabilizer_terms_groups.append(stabilizer_terms)  
-    return stabilizer_terms_groups
-  
-  def get_terms(self
-  ) -> types.TermsTuple:
-    """Merge all terms from all groups into one list."""
-=======
   def _get_annulus_bonds(
       self,
       nb_outer: float,
@@ -505,14 +397,408 @@
   
   def get_terms(self) -> types.TermsTuple:
     """Merge all terms from all groups into one tuple."""
->>>>>>> c7f92401
     all_terms_groups = self._get_all_terms_groups()
     all_terms = []
     for group in all_terms_groups:
       all_terms += group
     return all_terms
 
-<<<<<<< HEAD
+  def get_ham(self) -> qtn.MatrixProductOperator:
+    """Get hamiltonian as MPO."""
+    hamiltonian_mpo_groups = []
+    for terms in self._get_all_terms_groups():
+      hamiltonian_mpo_groups.append(
+          self.get_sparse_operator(terms).build_mpo()
+      )
+    return sum(hamiltonian_mpo_groups[1:], start=hamiltonian_mpo_groups[0])
+
+
+class ClusterState(PhysicalSystem):
+  """Implementation for ruby Rydberg hamiltonian.
+    Note: this constructor assumes antiferromagnetic coupling.
+    `coupling_value == 1` corresponds to `H = -1 * (Σ A) ...`.
+  """
+
+  def __init__(self,
+      Lx: int,
+      Ly: int,
+      onsite_z_field: float = 0.,
+      coupling: float = 1.0,
+  ):
+    self.n_sites = int(Lx * Ly)
+    self.Lx = Lx
+    self.Ly = Ly
+    self.coupling = coupling
+    self.onsite_z_field = onsite_z_field
+  
+  @property
+  def hilbert_space(self) -> types.HilbertSpace:
+    return quimb_exp_op.HilbertSpace(self.n_sites)
+
+  def _get_expanded_lattice(self,
+  ) -> lattices.Lattice:
+    """Constructs lattice for cluster state.
+    
+    Returns:
+      Expanded lattice. 
+    """
+    unit_cell_points = np.stack([np.array([0, 0])])
+    unit_cell = lattices.Lattice(unit_cell_points)
+    a1 = np.array([1.0, 0.0])  # unit vectors for square lattice.
+    a2 = np.array([0.0, 1.0])
+    expanded_lattice = sum(
+        unit_cell.shift(a1 * i + a2 * j)
+        for i, j in itertools.product(range(self.Lx), range(self.Ly))
+    )
+    return expanded_lattice
+
+  def _get_stabilizer_groups(self,
+  ) -> list[node_collections.NodesCollection]:
+    """Constructs `NodeCollection`s for all groups in cluster state Hamiltonian.
+    """
+    expanded_lattice = self._get_expanded_lattice()
+    nn_bonds = node_collections.get_nearest_neighbors(
+        expanded_lattice, 1. + 1e-3
+    )    
+    stabilizer_bonds = []
+    for i in range(self.n_sites):
+      stabilizer_bond = []
+      for bond in nn_bonds.nodes:
+          if i in bond:
+            stabilizer_bond.append(bond)
+      stabilizer_bonds.append(np.concatenate(stabilizer_bond))
+
+      lengths = set(
+          [len(stabilizer_bond) for stabilizer_bond in stabilizer_bonds]
+      )
+      stabilizer_bonds_groups = []
+      for length in sorted(lengths):
+        stabilizer_bonds_groups.append(
+            np.stack(
+                [b for b in stabilizer_bonds if len(b) == length]
+            )
+        )
+    stabilizer_nodes_groups = []
+    for stabilizer_bond_group in stabilizer_bonds_groups:
+      stabilizer_nodes = node_collections.NodesCollection(
+          stabilizer_bond_group, expanded_lattice
+      )
+      stabilizer_nodes_groups.append(stabilizer_nodes)   
+    return stabilizer_nodes_groups
+
+  def _get_all_terms_groups(self,
+  ) -> list[types.TermsTuple]:
+    """Constructs all terms for all groups in cluster state Hamiltonian."""
+    def _sort_by_counts(nodes: np.ndarray) -> np.ndarray:
+      """Helper function for sorting sites by their counts."""
+      my_counts = np.apply_along_axis(
+          np.unique, axis=1, arr=nodes, return_counts=True
+      )
+      arg = np.argsort(my_counts[:, 1, :])
+      return np.take_along_axis(my_counts[:, 0, :], arg, axis=1)
+
+    stabilizer_nodes_groups = self._get_stabilizer_groups()
+    stabilizer_terms_groups = []
+    for stabilizer_nodes in stabilizer_nodes_groups:
+      sorted_nodes = _sort_by_counts(stabilizer_nodes.nodes)
+      stabilizer_terms = []
+      for node in sorted_nodes:
+        term = (-self.coupling, ('x', node[-1]))
+        term += tuple([('z', i) for i in node[:-1]])
+        stabilizer_terms.append(term)
+      stabilizer_terms_groups.append(stabilizer_terms)  
+    return stabilizer_terms_groups
+  
+  def get_terms(self
+  ) -> types.TermsTuple:
+    """Merge all terms from all groups into one list."""
+    all_terms_groups = self._get_all_terms_groups()
+    all_terms = []
+    for group in all_terms_groups:
+      all_terms += group
+    return all_terms
+
+  def get_ham(self,
+  ) -> qtn.MatrixProductOperator:
+    """Get surface code hamiltonian as MPO."""
+    surface_code_ham = self.get_sparse_operator(self.get_terms())
+    return surface_code_ham.build_mpo()
+
+
+class RubyRydbergVanderwaals(PhysicalSystem):  #TODO(YT): add tests.
+  """Implementation for ruby Rydberg hamiltonian.
+
+    Note: this constructor assumes Van der Waals interactions among neibours. 
+    The range of neibours are determined by Callable `nb_ratio_fn`, depending on 
+    ruby lattice aspect ratio, `rho`specified in ascending order.
+
+    Args:
+      Lx: number of unit cells in x direction.
+      Ly: number of unit cells in y direction.
+      delta: detuning of the laser from the atomic transition, `z` field.
+      rho: aspect ratio of the ruby lattice.
+      rb: Rydberg blockade radius, in units of lattice spacing.
+      omega: laser Rabi frequency, `x` field.
+      nb_ratio_fn: Callable that returns a tuple of ascending neibour radii.  
+
+    Returns:
+      Ruby Rydberg hamiltonian Physical system.
+  """
+
+  def __init__(
+      self,
+      Lx: int,
+      Ly: int,
+      delta: float = 5.0,
+      rho: float = 3.,  
+      rb: float = 3.8,  
+      omega: float = 1.,
+      nb_ratio_fn: Callable[[float], tuple[float, ...]] = lambda rho: (
+          1., rho, np.sqrt(1. + rho**2)
+      ), 
+  ):
+    self.n_sites = int(Lx * Ly * 6)
+    self.Lx = Lx
+    self.Ly = Ly
+    self.delta = delta
+    self.a = 1. / 4.  # lattice spacing.
+    self.omega = omega
+    self.rho = rho  
+    self.epsilon = 1e-3
+    self.nb_radii = tuple(r * self.a + self.epsilon for r in nb_ratio_fn(self.rho))
+    self.vs = np.array([(rb / r)**6 for r in nb_ratio_fn(self.rho)])
+  
+    self._lattice = self._get_expanded_lattice(
+        self.rho, self.Lx, self.Ly, self.a
+    )  # COMMENT: I don't seem to need __post_init__ here.
+
+  @property
+  def hilbert_space(self) -> types.HilbertSpace:
+    return quimb_exp_op.HilbertSpace(self.n_sites)
+  
+  def _get_expanded_lattice(
+      self,
+      rho: float, 
+      Lx: int, 
+      Ly: int,
+      a: float,    
+  ) -> lattices.Lattice:
+    """Constructs lattice for rydberg Hamiltonian.
+    Args:
+      rho: aspect ratio of the ruby lattice.
+      Lx: number of unit cells in x direction.
+      Ly: number of unit cells in y direction.
+      a: lattice spacing.
+    
+    Returns: Expanded lattice. 
+    """
+    unit_cell_points = np.array(
+        [[1. / 4., 0.], [1./ 8., np.sqrt(3) / 8.], 
+        [3. / 8., np.sqrt(3) / 8.], [1. / 8., np.sqrt(3) / 8. + a * rho],
+        [3. / 8., np.sqrt(3) / 8. + a * rho], 
+        [1. / 4., np.sqrt(3) / 4. + a * rho]]
+    )    
+    unit_cell = lattices.Lattice(unit_cell_points)
+    a1 = np.array([2 * a * self.rho * np.sqrt(3) / 2. + a, 0.0])
+    a2 = np.array([
+        a * rho * np.sqrt(3) / 2. + a / 2., 
+        a * rho * 1. / 2. + a * np.sqrt(3) / 2 + a * rho
+    ])
+    expanded_lattice = sum(
+        unit_cell.shift(a1 * i + a2 * j)
+        for i, j in itertools.product(range(Lx), range(Ly))
+    )
+    return expanded_lattice
+
+  def _get_annulus_bonds(
+      self,
+      nb_outer: float,
+      nb_inner: float = 0.,
+  ) -> node_collections.NodesCollection:
+    """Constructs `NodeCollection`s for bonds between an annulus of radius 
+     `nb_outer` and `nb_inner` nearest neighbour in the PXP rydberg Hamiltonian.
+    
+    Args:
+      nb_outer: radius of outer annulus.
+      nb_inner: radius of inner annulus.
+    
+    Returns:
+      Bonds within an annulus of radius `nb_outer` and `nb_inner`. 
+    """
+    nn_bonds = node_collections.get_nearest_neighbors(
+        self._lattice, nb_outer, nb_inner
+    )
+    return nn_bonds
+  
+  def _get_nearest_neighbour_bonds(
+      self,
+  ) -> list[node_collections.NodesCollection]:
+    """Constuct list of bonds for nearest neighbours between each annulus."""
+    all_nn_bonds = []  # list of bonds between each annulus.
+    for i in range(len(self.nb_radii)):
+      if i == 0:  # first circle.
+        nn_bonds = self._get_annulus_bonds(self.nb_radii[i])
+      else:  # subsequent annulus.
+        if self.nb_radii[i - 1] > self.nb_radii[i]:
+          raise ValueError(
+              f'`nb_radii` must be in ascending order. '
+              f'{self.nb_radii[i - 1]=}` is greater than {self.nb_radii[i]=}`.'
+          )        
+        nn_bonds = self._get_annulus_bonds(
+            self.nb_radii[i], self.nb_radii[i - 1]
+        )
+      all_nn_bonds.append(nn_bonds)
+    return all_nn_bonds
+  
+  def _get_nearest_neighbour_groups(self) -> list[types.TermsTuple]:
+    """Constuct terms for nearest neighbour bonds between each annulus."""
+    all_nn_bonds = self._get_nearest_neighbour_bonds()
+    all_nn_groups = []
+    for i, bonds in enumerate(all_nn_bonds):
+      terms = []
+      for node in bonds.nodes:
+        terms.append((self.vs[i] / 4., ('z', node[0]), ('z', node[1])))
+        terms.append((-self.vs[i] / 2., ('z', node[0])))
+        terms.append((-self.vs[i] / 2., ('z', node[1])))
+      all_nn_groups.append(terms)
+    return all_nn_groups
+
+  def _get_onsite_groups(self) -> list[types.TermsTuple]:
+    onsite_terms_z = []
+    onsite_terms_x = []
+    for i in range(self.n_sites):
+      onsite_terms_z.append((self.delta / 2., ('z', i)))
+    for i in range(self.n_sites):
+      onsite_terms_x.append((self.omega / 2., ('x', i)))
+    return [onsite_terms_z, onsite_terms_x]
+
+  def _get_all_terms_groups(self) -> list[types.TermsTuple]:
+    """Get all terms in hamiltonian as list of groups."""
+    return self._get_nearest_neighbour_groups() + self._get_onsite_groups()
+  
+  def get_terms(self) -> types.TermsTuple:
+    """Merge all terms from all groups into one tuple."""
+    all_terms_groups = self._get_all_terms_groups()
+    all_terms = []
+    for group in all_terms_groups:
+      all_terms += group
+    return all_terms
+
+  def get_ham(self) -> qtn.MatrixProductOperator:
+    """Get hamiltonian as MPO."""
+    hamiltonian_mpo_groups = []
+    for terms in self._get_all_terms_groups():
+      hamiltonian_mpo_groups.append(
+          self.get_sparse_operator(terms).build_mpo()
+      )
+    return sum(hamiltonian_mpo_groups[1:], start=hamiltonian_mpo_groups[0])
+
+
+class ClusterState(PhysicalSystem):
+  """Implementation for ruby Rydberg hamiltonian.
+    Note: this constructor assumes antiferromagnetic coupling.
+    `coupling_value == 1` corresponds to `H = -1 * (Σ A) ...`.
+  """
+
+  def __init__(self,
+      Lx: int,
+      Ly: int,
+      onsite_z_field: float = 0.,
+      coupling: float = 1.0,
+  ):
+    self.n_sites = int(Lx * Ly)
+    self.Lx = Lx
+    self.Ly = Ly
+    self.coupling = coupling
+    self.onsite_z_field = onsite_z_field
+  
+  @property
+  def hilbert_space(self) -> types.HilbertSpace:
+    return quimb_exp_op.HilbertSpace(self.n_sites)
+
+  def _get_expanded_lattice(self,
+  ) -> lattices.Lattice:
+    """Constructs lattice for cluster state.
+    
+    Returns:
+      Expanded lattice. 
+    """
+    unit_cell_points = np.stack([np.array([0, 0])])
+    unit_cell = lattices.Lattice(unit_cell_points)
+    a1 = np.array([1.0, 0.0])  # unit vectors for square lattice.
+    a2 = np.array([0.0, 1.0])
+    expanded_lattice = sum(
+        unit_cell.shift(a1 * i + a2 * j)
+        for i, j in itertools.product(range(self.Lx), range(self.Ly))
+    )
+    return expanded_lattice
+
+  def _get_stabilizer_groups(self,
+  ) -> list[node_collections.NodesCollection]:
+    """Constructs `NodeCollection`s for all groups in cluster state Hamiltonian.
+    """
+    expanded_lattice = self._get_expanded_lattice()
+    nn_bonds = node_collections.get_nearest_neighbors(
+        expanded_lattice, 1. + 1e-3
+    )    
+    stabilizer_bonds = []
+    for i in range(self.n_sites):
+      stabilizer_bond = []
+      for bond in nn_bonds.nodes:
+          if i in bond:
+            stabilizer_bond.append(bond)
+      stabilizer_bonds.append(np.concatenate(stabilizer_bond))
+
+      lengths = set(
+          [len(stabilizer_bond) for stabilizer_bond in stabilizer_bonds]
+      )
+      stabilizer_bonds_groups = []
+      for length in sorted(lengths):
+        stabilizer_bonds_groups.append(
+            np.stack(
+                [b for b in stabilizer_bonds if len(b) == length]
+            )
+        )
+    stabilizer_nodes_groups = []
+    for stabilizer_bond_group in stabilizer_bonds_groups:
+      stabilizer_nodes = node_collections.NodesCollection(
+          stabilizer_bond_group, expanded_lattice
+      )
+      stabilizer_nodes_groups.append(stabilizer_nodes)   
+    return stabilizer_nodes_groups
+
+  def _get_all_terms_groups(self,
+  ) -> list[types.TermsTuple]:
+    """Constructs all terms for all groups in cluster state Hamiltonian."""
+    def _sort_by_counts(nodes: np.ndarray) -> np.ndarray:
+      """Helper function for sorting sites by their counts."""
+      my_counts = np.apply_along_axis(
+          np.unique, axis=1, arr=nodes, return_counts=True
+      )
+      arg = np.argsort(my_counts[:, 1, :])
+      return np.take_along_axis(my_counts[:, 0, :], arg, axis=1)
+
+    stabilizer_nodes_groups = self._get_stabilizer_groups()
+    stabilizer_terms_groups = []
+    for stabilizer_nodes in stabilizer_nodes_groups:
+      sorted_nodes = _sort_by_counts(stabilizer_nodes.nodes)
+      stabilizer_terms = []
+      for node in sorted_nodes:
+        term = (-self.coupling, ('x', node[-1]))
+        term += tuple([('z', i) for i in node[:-1]])
+        stabilizer_terms.append(term)
+      stabilizer_terms_groups.append(stabilizer_terms)  
+    return stabilizer_terms_groups
+  
+  def get_terms(self
+  ) -> types.TermsTuple:
+    """Merge all terms from all groups into one list."""
+    all_terms_groups = self._get_all_terms_groups()
+    all_terms = []
+    for group in all_terms_groups:
+      all_terms += group
+    return all_terms
+
   def _get_hamiltonian_builder(self, 
   terms: types.TermsTuple,
   ) -> quimb_exp_op.SparseOperatorBuilder:
@@ -529,14 +815,4 @@
     """Get hamiltonian as MPO."""
     ham_builder = self._get_hamiltonian_builder(self.get_terms())
     return ham_builder.build_mpo()
-  
-=======
-  def get_ham(self) -> qtn.MatrixProductOperator:
-    """Get hamiltonian as MPO."""
-    hamiltonian_mpo_groups = []
-    for terms in self._get_all_terms_groups():
-      hamiltonian_mpo_groups.append(
-          self.get_sparse_operator(terms).build_mpo()
-      )
-    return sum(hamiltonian_mpo_groups[1:], start=hamiltonian_mpo_groups[0])
->>>>>>> c7f92401
+  